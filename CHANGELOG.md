--- conflicted
+++ resolved
@@ -28,11 +28,8 @@
 - Handle invalid ip addressed from the API more gracefully
 - Let weather station devices register home even if home does not exist
 - Catch ContentTypeError error and handle more graceful
-<<<<<<< HEAD
 - Fix key error when battery hits very_low
-=======
 - Response handling issues
->>>>>>> a7f4f7b2
 
 ### Security
 

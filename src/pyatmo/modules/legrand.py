--- conflicted
+++ resolved
@@ -138,14 +138,13 @@
     """NLunknown device stub."""
 
 
-<<<<<<< HEAD
 class NLAS(Module):
     """NLAS wireless batteryless scene switch."""
-=======
+
+
 class Z3L(Dimmer):
     """Zigbee 3 Light."""
 
 
 class EBU(Module):
-    """EBU gas meter."""
->>>>>>> 420aa2e4
+    """EBU gas meter."""
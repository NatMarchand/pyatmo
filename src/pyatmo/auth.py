import logging
from json import JSONDecodeError
from time import sleep
from typing import Any, Callable, Dict, Optional, Tuple, Union

import requests
from oauthlib.oauth2 import LegacyApplicationClient, TokenExpiredError  # type: ignore
from requests_oauthlib import OAuth2Session  # type: ignore

from pyatmo.exceptions import ApiError
from pyatmo.helpers import BASE_URL, ERRORS

LOG = logging.getLogger(__name__)

# Common definitions
AUTH_REQ = BASE_URL + "oauth2/token"
AUTH_URL = BASE_URL + "oauth2/authorize"
WEBHOOK_URL_ADD = BASE_URL + "api/addwebhook"
WEBHOOK_URL_DROP = BASE_URL + "api/dropwebhook"


# Possible scops
ALL_SCOPES = [
    "read_station",
    "read_camera",
    "access_camera",
    "write_camera",
    "read_presence",
    "access_presence",
    "write_presence",
    "read_homecoach",
    "read_smokedetector",
    "read_thermostat",
    "write_thermostat",
]


class NetatmoOAuth2:
    """
    Handle authentication with OAuth2
    """

    def __init__(
        self,
        client_id: str,
        client_secret: str,
        redirect_uri: Optional[str] = None,
        token: Optional[Dict[str, str]] = None,
        token_updater: Optional[Callable[[str], None]] = None,
        scope: Optional[str] = "read_station",
    ) -> None:
        """Initialize self.

        Keyword Arguments:
            client_id {str} -- Application client ID delivered by Netatmo on dev.netatmo.com (default: {None})
            client_secret {str} -- Application client secret delivered by Netatmo on dev.netatmo.com (default: {None})
            redirect_uri {Optional[str]} -- Redirect URI where to the authorization server will redirect with an authorization code (default: {None})
            token {Optional[Dict[str, str]]} -- Authorization token (default: {None})
            token_updater {Optional[Callable[[str], None]]} -- Callback when the token is updated (default: {None})
            scope {Optional[str]} -- List of scopes (default: {"read_station"})
                read_station: to retrieve weather station data (Getstationsdata, Getmeasure)
                read_camera: to retrieve Welcome data (Gethomedata, Getcamerapicture)
                access_camera: to access the camera, the videos and the live stream
                write_camera: to set home/away status of persons (Setpersonsaway, Setpersonshome)
                read_thermostat: to retrieve thermostat data (Getmeasure, Getthermostatsdata)
                write_thermostat: to set up the thermostat (Syncschedule, Setthermpoint)
                read_presence: to retrieve Presence data (Gethomedata, Getcamerapicture)
                access_presence: to access the live stream, any video stored on the SD card and to retrieve Presence's lightflood status
                read_homecoach: to retrieve Home Coache data (Gethomecoachsdata)
                read_smokedetector: to retrieve the smoke detector status (Gethomedata)
                Several values can be used at the same time, ie: 'read_station read_camera'
        """
        self.client_id = client_id
        self.client_secret = client_secret
        self.redirect_uri = redirect_uri
        self.token_updater = token_updater
        if token:
            self.scope = " ".join(token["scope"])
        else:
            self.scope = " ".join(ALL_SCOPES) if not scope else scope

        self.extra = {"client_id": self.client_id, "client_secret": self.client_secret}

        self._oauth = OAuth2Session(
            client_id=self.client_id,
            token=token,
            token_updater=self.token_updater,
            redirect_uri=self.redirect_uri,
            scope=self.scope,
        )

    def refresh_tokens(self) -> Dict[str, Union[str, int]]:
        """Refresh and return new tokens."""
        token = self._oauth.refresh_token(AUTH_REQ, **self.extra)

        if self.token_updater is not None:
            self.token_updater(token)

        return token

    def post_request(
        self, url: str, params: Optional[Dict] = None, timeout: int = 5,
    ) -> Any:
        """Wrapper for post requests."""
        resp = None
        if not params:
            params = {}

        if "json" in params:
            json_params: Optional[str] = params.pop("json")
        else:
            json_params = None

        if "https://" not in url:
            try:
                resp = requests.post(url, data=params, timeout=timeout)
            except requests.exceptions.ChunkedEncodingError:
                LOG.debug("Encoding error when connecting to '%s'", url)
            except requests.exceptions.ConnectTimeout:
                LOG.debug("Connection to %s timed out", url)
            except requests.exceptions.ConnectionError:
                LOG.debug("Remote end closed connection without response (%s)", url)
        else:

            def query(url, params, timeout, retries):
                if retries == 0:
                    LOG.error("Too many retries")
                    return
                try:
                    if json_params:
                        rsp = self._oauth.post(
                            url=url, json=json_params, timeout=timeout
                        )
                    else:
                        rsp = self._oauth.post(url=url, data=params, timeout=timeout)

                    return rsp
                except (
                    TokenExpiredError,
                    requests.exceptions.ReadTimeout,
                    requests.exceptions.ConnectionError,
                ):
                    self._oauth.token = self.refresh_tokens()
                    # Sleep for 1 sec to prevent authentication related
                    # timeouts after a token refresh.
                    sleep(1)
                    return query(url, params, timeout * 2, retries - 1)

            resp = query(url, params, timeout, 3)

        if resp is None:
            LOG.debug("Resp is None - %s", resp)
            return None

        if not resp.ok:
            LOG.debug("The Netatmo API returned %s", resp.status_code)
            LOG.debug("Netato API error: %s", resp.content)
            try:
                raise ApiError(
                    f"{resp.status_code} - "
                    f"{ERRORS.get(resp.status_code, '')} - "
                    f"{resp.json()['error']['message']} "
                    f"({resp.json()['error']['code']}) "
                    f"when accessing '{url}'"
                )
            except JSONDecodeError:
                raise ApiError(
                    f"{resp.status_code} - "
                    f"{ERRORS.get(resp.status_code, '')} - "
                    f"when accessing '{url}'"
                )

        try:
<<<<<<< HEAD
            if "application/json" in resp.headers.get("content-type", []):
                return resp.json()
            if resp.content not in [b"", b"None"]:
                return resp.content
=======
            return (
                resp.json()
                if "application/json" in resp.headers.get("content-type", b"")
                else resp.content
            )
>>>>>>> 12bb6aea
        except (TypeError, AttributeError):
            LOG.debug("Invalid response %s", resp)

        return None

    def get_authorization_url(self, state: Optional[str] = None) -> Tuple[str, str]:
        return self._oauth.authorization_url(AUTH_URL, state)

    def request_token(
        self, authorization_response: Optional[str] = None, code: Optional[str] = None
    ) -> Dict[str, str]:
        """
        Generic method for fetching a Netatmo access token.
        :param authorization_response: Authorization response URL, the callback
                                       URL of the request back to you.
        :param code: Authorization code
        :return: A token dict
        """
        return self._oauth.fetch_token(
            AUTH_REQ,
            authorization_response=authorization_response,
            code=code,
            client_secret=self.client_secret,
            include_client_id=True,
        )

    def addwebhook(self, webhook_url: str) -> None:
        post_params = {"url": webhook_url}
        resp = self.post_request(WEBHOOK_URL_ADD, post_params)
        LOG.debug("addwebhook: %s", resp)

    def dropwebhook(self) -> None:
        post_params = {"app_types": "app_security"}
        resp = self.post_request(WEBHOOK_URL_DROP, post_params)
        LOG.debug("dropwebhook: %s", resp)


class ClientAuth(NetatmoOAuth2):
    """
    Request authentication and keep access token available through token method. Renew it automatically if necessary
    Args:
        clientId (str): Application clientId delivered by Netatmo on dev.netatmo.com
        clientSecret (str): Application Secret key delivered by Netatmo on dev.netatmo.com
        username (str)
        password (str)
        scope (Optional[str]):
            read_station: to retrieve weather station data (Getstationsdata, Getmeasure)
            read_camera: to retrieve Welcome data (Gethomedata, Getcamerapicture)
            access_camera: to access the camera, the videos and the live stream
            write_camera: to set home/away status of persons (Setpersonsaway, Setpersonshome)
            read_thermostat: to retrieve thermostat data (Getmeasure, Getthermostatsdata)
            write_thermostat: to set up the thermostat (Syncschedule, Setthermpoint)
            read_presence: to retrieve Presence data (Gethomedata, Getcamerapicture)
            access_presence: to access the live stream, any video stored on the SD card and to retrieve Presence's lightflood status
            read_homecoach: to retrieve Home Coache data (Gethomecoachsdata)
            read_smokedetector: to retrieve the smoke detector status (Gethomedata)
            Several value can be used at the same time, ie: 'read_station read_camera'
    """

    def __init__(
        self,
        client_id: str,
        client_secret: str,
        username: str,
        password: str,
        scope="read_station",
    ):
        # pylint: disable=super-init-not-called
        self._client_id = client_id
        self._client_secret = client_secret

        self._oauth = OAuth2Session(client=LegacyApplicationClient(client_id=client_id))
        self._oauth.fetch_token(
            token_url=AUTH_REQ,
            username=username,
            password=password,
            client_id=client_id,
            client_secret=client_secret,
            scope=scope,
        )<|MERGE_RESOLUTION|>--- conflicted
+++ resolved
@@ -171,18 +171,10 @@
                 )
 
         try:
-<<<<<<< HEAD
             if "application/json" in resp.headers.get("content-type", []):
                 return resp.json()
             if resp.content not in [b"", b"None"]:
                 return resp.content
-=======
-            return (
-                resp.json()
-                if "application/json" in resp.headers.get("content-type", b"")
-                else resp.content
-            )
->>>>>>> 12bb6aea
         except (TypeError, AttributeError):
             LOG.debug("Invalid response %s", resp)
 
